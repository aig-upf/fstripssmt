import itertools
from collections import OrderedDict, defaultdict

import tarski
import tarski.fstrips as fs
from tarski import Term
from tarski.fstrips import FunctionalEffect
from tarski.fstrips.manipulation.simplify import simplify_existential_quantification, Simplify
from tarski.fstrips.representation import classify_atom_occurrences_in_formula, substitute_expression
from tarski.syntax import symref, CompoundFormula, QuantifiedFormula, Tautology, CompoundTerm, Atom, \
<<<<<<< HEAD
    Contradiction, forall, land, implies, lor, exists, Constant, Variable, Predicate
=======
    Contradiction, term_substitution, forall, land, implies, lor, exists, Constant, Variable, Predicate, sorts
>>>>>>> 32f875e9
from tarski.syntax.formulas import quantified
from tarski.syntax.ops import flatten
from tarski.syntax.sorts import parent, compute_signature_bindings, Interval
from tarski.syntax.util import get_symbols
from tarski.theories import Theory

from ..errors import TransformationError
from ..interferences import SemanticInterferences


class FullyLiftedEncoding:
    """ A fully lifted encoding for a fixed horizon, using quantifiers over both timesteps and
    action parameters. """

    def __init__(self, problem: fs.Problem, static_symbols, operators=None, statevars=None):
        self.problem = problem
        self.static_symbols = static_symbols
        self.operators = operators
        self.statevars = statevars
        self.lang = problem.language

        self.choice_symbols = compute_choice_symbols(problem.language, problem.init)
        self.sort_map = dict()  # A map from sorts in the original language to sorts in the metalanguage
        self.metalang = self.setup_metalang(problem)

        # A map from compound terms to corresponding state variables
        # self.statevaridx = _index_state_variables(statevars)
        # self.interferences, self.mutexes = self.compute_interferences(self.operators)
        self.interferences = SemanticInterferences(self.problem, self.static_symbols).get_interferences()

        self.eff_index = analyze_action_effects(self.metalang, problem.actions.values())
        self.gamma_pos, self.gamma_neg, self.gamma_fun = self.compute_gammas(problem, self.metalang)

        self.vars = OrderedDict()

        self.custom_domain_terms = OrderedDict()
        self.theory = []

        # We'll create some comments indexed by the index of the self.theory element to which they refer.
        # They will be used to increase the clarity while debugging, in SMTLIB outputs, etc.
        self.comments = {}

    def setup_metalang(self, problem):
        """ Set up the Tarski metalanguage where we will build the SMT compilation. """
        lang = problem.language
        theories = lang.theories | {Theory.EQUALITY, Theory.ARITHMETIC}
        ml = tarski.fstrips.language(f"{lang.name}-smt", theories=theories)

        # Declare all sorts
        for s in lang.sorts:
            if not s.builtin and s.name != "object":
                if isinstance(s, Interval):
                    self.sort_map[s] = ml.interval(s.name, parent(s).name, s.lower_bound, s.upper_bound)
                else:
                    self.sort_map[s] = ml.sort(s.name, parent(s).name)

        # Map remaining sorts
        self.sort_map[lang.Object] = ml.Object

        if Theory.ARITHMETIC in lang.theories:
            self.sort_map[lang.Integer] = ml.Integer
            self.sort_map[lang.Natural] = ml.Natural
            self.sort_map[lang.Real] = ml.Real

        if Theory.SETS in lang.theories:
            self.sort_map[sorts.Set(lang, lang.Object)] = sorts.Set(ml, ml.Object)
            self.sort_map[sorts.Set(lang, lang.Integer)] = sorts.Set(ml, ml.Integer)

        # Declare an extra "timestep" sort with a large range, which we'll adjust once we know the horizon
        ml.Timestep = ml.interval("timestep", ml.Natural, 0, 99999)

        # Declare all objects in the metalanguage
        for o in lang.constants():
            ml.constant(o.symbol, o.sort.name)

        # Declare all symbols
        for s in get_symbols(lang, type_="all", include_builtin=False):
            timestep_argument = [_get_timestep_sort(ml)] if self.symbol_is_fluent(s) else []
            if isinstance(s, Predicate):
                sort = [t.name for t in s.sort] + timestep_argument
                ml.predicate(s.name, *sort)
            else:
                sort = [t.name for t in s.domain] + timestep_argument + [s.codomain.name]
                ml.function(s.name, *sort)

        # Declare extra function symbols for the actions
        for a in problem.actions.values():
            sort = [x.sort.name for x in a.parameters] + [_get_timestep_sort(ml)]
            ml.predicate(a.name, *sort)

        return ml

    def compute_gammas(self, problem, ml):
        """ Compute the gamma sentences for all (fluent) symbols """
        lang = problem.language
        gamma_pos = dict()
        gamma_neg = dict()
        gamma_f = dict()

        for s in get_symbols(lang, type_="all", include_builtin=False):
            if not self.symbol_is_fluent(s):
                continue

            if isinstance(s, Predicate):
                gamma_pos[s.name] = self.compute_gamma(ml, s, self.eff_index['add'])
                gamma_neg[s.name] = self.compute_gamma(ml, s, self.eff_index['del'])
            else:
                gamma_f[s.name] = self.compute_gamma(ml, s, self.eff_index['fun'])

        return gamma_pos, gamma_neg, gamma_f

    def compute_gamma(self, ml, symbol, idx):
        tvar = _get_timestep_var(ml)

        disjuncts = []
        for act, eff in idx[symbol.name]:
            action_binding = generate_action_arguments(ml, act)
            action_happens_at_t = ml.get_predicate(act.name)(*action_binding, tvar)
            effcond = self.to_metalang(eff.condition, tvar)
            gamma_binding = self.compute_gamma_binding(ml, eff, symbol)

            gamma_act = land(action_happens_at_t, effcond, *gamma_binding, flat=True)
            if action_binding:  # exist-quantify the action parameters other than the timestep t
                gamma_act = exists(*action_binding, gamma_act)

            # We chain a couple of simplifications of the original gamma expression
            gamma_act = Simplify().simplify_expression(simplify_existential_quantification(gamma_act))

            disjuncts.append(gamma_act)
        return lor(*disjuncts, flat=True)

    def compute_gamma_binding(self, ml, eff, symbol):
        sym_args = generate_symbol_arguments(ml, symbol)
        tvar = _get_timestep_var(ml)

        if isinstance(eff, FunctionalEffect):
            yvar = ml.variable("y", ml.get_sort(symbol.codomain.name))
            y_bound = [yvar == self.to_metalang(eff.rhs, tvar)]
            lhs_binding = [self.to_metalang(st, tvar) for st in eff.lhs.subterms]
            return y_bound + [x == y for x, y in zip(sym_args, lhs_binding)]
        else:
            effect_binding = [self.to_metalang(st, tvar) for st in eff.atom.subterms]
            return [x == y for x, y in zip(sym_args, effect_binding)]

    def generate_theory(self, horizon):
        """ The main entry point to the class, generates the entire logical theory
        for a given horizon. """
        # Force the given horizon into the timestep sort
        self.metalang.Timestep.set_bounds(0, horizon)

        self.comments[len(self.theory)] = ";; Initial State:"
        self.assert_initial_state()

        self.comments[len(self.theory)] = ";; Goal condition:"
        self.goal(horizon)

        self.assert_frame_axioms()

        self.comments[len(self.theory)] = ";; Interference axioms:"
        self.assert_interference_axioms()

        for a in self.problem.actions.values():
            self.comments[len(self.theory)] = f";; Precondition and effects of action {a}:"
            self.assert_action(a)

        return self.metalang, self.theory, self.comments

    def is_state_variable(self, expression):
        return symref(expression) in self.statevaridx

    def compute_interferences(self, operators):
        # TODO Deprecated - to be removed
        posprec = defaultdict(list)
        negprec = defaultdict(list)
        funprec = defaultdict(list)
        addeff = defaultdict(list)
        deleff = defaultdict(list)
        funeff = defaultdict(list)
        addalleff = defaultdict(list)
        delalleff = defaultdict(list)
        funalleff = defaultdict(list)

        mutexes = set()
        interferences = defaultdict(list)

        # Classify precondition atoms
        for op in operators:
            pos, neg, fun = classify_atom_occurrences_in_formula(op.precondition)
            _ = [posprec[a].append(str(op)) for a in pos]
            _ = [negprec[a].append(str(op)) for a in neg]
            _ = [funprec[a].append(str(op)) for a in fun]

        # Analyze effects
        for op in operators:
            for eff in op.effects:
                if not isinstance(eff, (fs.AddEffect, fs.DelEffect, fs.FunctionalEffect)):
                    raise TransformationError(f'Cannot handle effect "{eff}"')
                atom = eff.atom if isinstance(eff, (fs.AddEffect, fs.DelEffect)) else eff.lhs

                if self.is_state_variable(atom):
                    if isinstance(eff, fs.AddEffect):
                        addeff[symref(atom)].append(str(op))
                    elif isinstance(eff, fs.DelEffect):
                        deleff[symref(atom)].append(str(op))
                    else:
                        funeff[symref(atom)].append(str(op))
                else:
                    if isinstance(eff, fs.AddEffect):
                        addalleff[atom.predicate].append(str(op))
                    elif isinstance(eff, fs.DelEffect):
                        delalleff[atom.predicate].append(str(op))
                    else:
                        funalleff[atom.predicate].append(str(op))

        def add_mutex(op1, op2):
            if str(op1) != str(op2):
                mutexes.add(frozenset({str(op1), str(op2)}))

        # Compute mutexes
        for op in operators:
            for eff in op.effects:
                atom = eff.atom if isinstance(eff, (fs.AddEffect, fs.DelEffect)) else eff.lhs
                if self.is_state_variable(atom):

                    if isinstance(eff, fs.AddEffect):
                        for conflict in itertools.chain(negprec[symref(atom)], deleff[symref(atom)], delalleff[atom.predicate]):
                            add_mutex(op, conflict)

                    elif isinstance(eff, fs.DelEffect):
                        for conflict in itertools.chain(posprec[symref(atom)], addeff[symref(atom)], addalleff[atom.predicate]):
                            add_mutex(op, conflict)
                    else:
                        for conflict in itertools.chain(funprec[symref(atom)], funeff[symref(atom)], funalleff):
                            add_mutex(op, conflict)
                        # TODO We need to take into account the RHS !!

        return interferences, mutexes

    def assert_initial_state(self):
        for p in get_symbols(self.lang, type_="all", include_builtin=False):
            if self.symbol_is_choice(p):
                continue  # The value of choice symbols is not determined a priori
            for binding in compute_signature_bindings(p.domain):
                expr = p(*binding)

                if isinstance(p, Predicate):
                    x = expr if self.problem.init[expr] else ~expr
                    self.theory.append(self.to_metalang(x, 0))
                else:
                    self.theory.append(self.to_metalang(expr == self.problem.init[expr], 0))

    def goal(self, t):
        self.theory.append(self.to_metalang(self.problem.goal, t))

    def assert_action(self, op):
        """ For given operator op and timestep t, assert the SMT expression:
                op@t --> op.precondition@t
                op@t --> op.effects@(t+1)
        """
        ml = self.metalang
        vart = _get_timestep_var(ml)
        apred = ml.get_predicate(op.name)

        vars_ = generate_action_arguments(ml, op)  # Don't use the timestep arg
        substitution = {symref(param): arg for param, arg in zip(op.parameters, vars_)}
        args = vars_ + [vart]
        happens = apred(*args)

        prec = substitute_expression(flatten(op.precondition), substitution)
        a_implies_prec = forall(*args, implies(happens, self.to_metalang(prec, vart)))
        self.theory.append(a_implies_prec)

        for eff in op.effects:
            eff = substitute_expression(eff, substitution)
            antec = happens

            # Prepend the effect condition, if necessary:
            if not isinstance(eff.condition, Tautology):
                antec = land(antec, self.to_metalang(eff.condition, vart))

            if isinstance(eff, fs.AddEffect):
                a_implies_eff = implies(antec, self.to_metalang(eff.atom, vart+1, subt=vart))

            elif isinstance(eff, fs.DelEffect):
                a_implies_eff = implies(antec, self.to_metalang(~eff.atom, vart+1, subt=vart))

            elif isinstance(eff, fs.FunctionalEffect):
                lhs = self.to_metalang(eff.lhs, vart+1, subt=vart)
                rhs = self.to_metalang(eff.rhs, vart, subt=vart)
                a_implies_eff = implies(antec, lhs == rhs)
            else:
                raise TransformationError(f"Can't compile effect {eff}")
            self.theory.append(forall(*args, a_implies_eff))

    def assert_frame_axioms(self):
        ml = self.metalang
        tvar = _get_timestep_var(ml)

        # First deal with predicates;
        for p in get_symbols(self.lang, type_="all", include_builtin=False):
            if not self.symbol_is_fluent(p):
                continue

            self.comments[len(self.theory)] = f";; Frame axiom for symbol {p}:"
            lvars = generate_symbol_arguments(self.lang, p)
            atom = p(*lvars)
            fquant = generate_symbol_arguments(ml, p) + [tvar]

            if isinstance(p, Predicate):
                # pos: not p(x, t) and p(x, t+1)  => \gamma_p^+(x, t)
                # neg: p(x, t) and not p(x, t+1)  => \gamma_p^-(x, t)
                at_t = self.to_metalang(atom, tvar)
                at_t1 = self.to_metalang(atom, tvar + 1)

                pos = forall(*fquant, implies(~at_t & at_t1, self.gamma_pos[p.name]))
                neg = forall(*fquant, implies(at_t & ~at_t1, self.gamma_neg[p.name]))
                self.theory += [pos, neg]
            else:
                # fun: f(x, t) != f(x, t+1) => \gamma_f[y/f(x, t+1)]
                yvar = ml.variable("y", ml.get_sort(p.codomain.name))
                at_t = self.to_metalang(atom, tvar)
                at_t1 = self.to_metalang(atom, tvar+1)
                gamma_replaced = substitute_expression(self.gamma_fun[p.name], {symref(yvar): at_t1})
                fun = forall(*fquant, implies(at_t != at_t1, gamma_replaced))
                self.theory += [fun]

    def assert_interference_axioms(self):
        ml = self.metalang
        tvar = _get_timestep_var(ml)
        for a1, a2 in itertools.combinations_with_replacement(self.problem.actions.values(), 2):
            a1_args = generate_action_arguments(ml, a1, char="x")
            a2_args = generate_action_arguments(ml, a2, char="y")

            a1_happens_at_t = ml.get_predicate(a1.name)(*a1_args, tvar)
            a2_happens_at_t = ml.get_predicate(a2.name)(*a2_args, tvar)

            allargs = a1_args + a2_args + [tvar]
            sentence = lor(~a1_happens_at_t, ~a2_happens_at_t)
            if a1.name == a2.name:
                x_neq_y = lor(*(x != y for x, y in zip(a1_args, a2_args)), flat=True)
                sentence = implies(x_neq_y, sentence)
            self.theory += [forall(*allargs, sentence)]

    def symbol_is_fluent(self, symbol):
        return not symbol.builtin and symbol not in self.static_symbols

    def symbol_is_choice(self, symbol):
        return symbol in self.choice_symbols

    def to_metalang(self, phi, t, subt=None):
        ml = self.metalang
        subt = t if subt is None else subt

        if isinstance(phi, QuantifiedFormula):
            vs = [self.to_metalang(v, t) for v in phi.variables]
            subf = self.to_metalang(phi.formula, t)
            return quantified(phi.quantifier, *vs, subf)

        elif isinstance(phi, (Tautology, Contradiction)):
            return phi

        elif isinstance(phi, Variable):
            return ml.variable(phi.symbol, phi.sort.name)

        elif isinstance(phi, Constant):
            # We simply map the constant into the target language constant
            return Constant(phi.name, ml.get_sort(phi.sort.name))

        elif isinstance(phi, CompoundFormula):
            return CompoundFormula(phi.connective, tuple(self.to_metalang(psi, t) for psi in phi.subformulas))

        elif isinstance(phi, CompoundTerm):
            args = tuple(self.to_metalang(psi, subt) for psi in phi.subterms)
            symbol = phi.symbol

<<<<<<< HEAD
            if phi.symbol.builtin:
                # We cannot simply use the dispatch_operator method, since we're dealing with two different languages
                op, lhs, rhs = ml.get_operator_matching_arguments(phi.symbol.symbol, *args)
                return op(lhs, rhs)
=======
            # if phi.symbol in get_set_symbols():
            #     return op(lhs, rhs)
>>>>>>> 32f875e9

            if symbol.builtin:
                # op, lhs, rhs = ml.get_operator_matching_arguments(symbol.name, *args)
                return self.metalang.dispatch_operator(symbol.name, *args)

            if self.symbol_is_fluent(symbol):
                args += (_get_timestep_term(ml, t),)

            return CompoundTerm(ml.get_function(symbol.name), args)

        elif isinstance(phi, Atom):
            args = tuple(self.to_metalang(psi, subt) for psi in phi.subterms)
            if self.symbol_is_fluent(phi.symbol):
                args += (_get_timestep_term(ml, t),)

            predicate_sort = tuple(self.sort_map[s] for s in phi.symbol.sort)
            return Atom(ml.get_predicate(phi.symbol.name, signature=predicate_sort), args)

        raise TransformationError(f"Don't know how to transform element or expression '{phi}' to the SMT metalanguage")


def bool_to_tarski_boolean(lang, value):
    assert isinstance(value, bool)
    return lang.get("True" if value else "False")


def _index_state_variables(statevars):
    indexed = dict()
    for v in statevars:
        indexed[symref(v.to_atom())] = v
    return indexed


def generate_symbol_arguments(lang, symbol, char='x'):
    return [lang.variable(f"{char}{i}", lang.get_sort(s.name)) for i, s in enumerate(symbol.domain, start=1)]


def generate_action_arguments(lang, act, char='z'):
    binding = [lang.variable(f"{char}{i}", lang.get_sort(v.sort.name)) for i, v in enumerate(act.parameters, start=1)]
    return binding
    # timestamp = [lang.variable("t", _get_timestep_sort(lang))]
    # return binding + timestamp


def analyze_action_effects(lang, schemas):
    """ Compile an index of action effects according to the type of effect (add/del/functional) and the
    symbol they affect. """
    index = {"add": defaultdict(list), "del": defaultdict(list), "fun": defaultdict(list)}

    for a in schemas:
        substitution = {symref(param): arg for param, arg in zip(a.parameters, generate_action_arguments(lang, a))}

        for eff in a.effects:
            if not isinstance(eff, (fs.AddEffect, fs.DelEffect, fs.FunctionalEffect)):
                raise TransformationError(f'Cannot handle effect "{eff}"')

            # Let's substitute the action parameters for some standard variable names such as z1, z2, ... so that
            # later on in the compilation we can use them off the self.
            eff = substitute_expression(eff, substitution)
            atom = eff.atom if isinstance(eff, (fs.AddEffect, fs.DelEffect)) else eff.lhs

            if isinstance(eff, fs.AddEffect):
                index["add"][atom.symbol.name].append((a, eff))
            elif isinstance(eff, fs.DelEffect):
                index["del"][atom.symbol.name].append((a, eff))
            else:
                index["fun"][atom.symbol.name].append((a, eff))

    return index


def _get_timestep_sort(lang):
    return lang.Timestep


def _get_timestep_var(lang, name="t"):
    return lang.variable(name, _get_timestep_sort(lang))


def _get_timestep_term(lang, value):
    if isinstance(value, Term):
        return value
    return _get_timestep_sort(lang).cast(value)


def compute_choice_symbols(lang, init):
    # Note that ATM we cannot consider that predicate symbols without initial denotation are choice
    # symbols, because of the closed world assumption (i.e. no denotation already means emptyset denotation).
    # Of course we can devise some other mechanism to explicitly represent choice symbols that will avoid this problem.
    choices = set()
    for s in get_symbols(lang, type_="function", include_builtin=False):
        if s.signature not in init.function_extensions:
            choices.add(s)
    return choices<|MERGE_RESOLUTION|>--- conflicted
+++ resolved
@@ -8,11 +8,7 @@
 from tarski.fstrips.manipulation.simplify import simplify_existential_quantification, Simplify
 from tarski.fstrips.representation import classify_atom_occurrences_in_formula, substitute_expression
 from tarski.syntax import symref, CompoundFormula, QuantifiedFormula, Tautology, CompoundTerm, Atom, \
-<<<<<<< HEAD
-    Contradiction, forall, land, implies, lor, exists, Constant, Variable, Predicate
-=======
-    Contradiction, term_substitution, forall, land, implies, lor, exists, Constant, Variable, Predicate, sorts
->>>>>>> 32f875e9
+    Contradiction, forall, land, implies, lor, exists, Constant, Variable, Predicate, sorts
 from tarski.syntax.formulas import quantified
 from tarski.syntax.ops import flatten
 from tarski.syntax.sorts import parent, compute_signature_bindings, Interval
@@ -388,15 +384,9 @@
             args = tuple(self.to_metalang(psi, subt) for psi in phi.subterms)
             symbol = phi.symbol
 
-<<<<<<< HEAD
             if phi.symbol.builtin:
-                # We cannot simply use the dispatch_operator method, since we're dealing with two different languages
                 op, lhs, rhs = ml.get_operator_matching_arguments(phi.symbol.symbol, *args)
                 return op(lhs, rhs)
-=======
-            # if phi.symbol in get_set_symbols():
-            #     return op(lhs, rhs)
->>>>>>> 32f875e9
 
             if symbol.builtin:
                 # op, lhs, rhs = ml.get_operator_matching_arguments(symbol.name, *args)
